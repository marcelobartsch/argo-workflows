--- conflicted
+++ resolved
@@ -1,8 +1,6 @@
 package executor
 
 import (
-	"bufio"
-	"bytes"
 	"context"
 	"encoding/json"
 	"fmt"
@@ -15,6 +13,7 @@
 
 	log "github.com/sirupsen/logrus"
 	"github.com/tidwall/gjson"
+	apierr "k8s.io/apimachinery/pkg/api/errors"
 	"k8s.io/apimachinery/pkg/api/meta"
 	"k8s.io/apimachinery/pkg/apis/meta/v1/unstructured"
 	"k8s.io/apimachinery/pkg/labels"
@@ -23,6 +22,7 @@
 	"github.com/argoproj/argo-workflows/v3/errors"
 	wfv1 "github.com/argoproj/argo-workflows/v3/pkg/apis/workflow/v1alpha1"
 	"github.com/argoproj/argo-workflows/v3/util"
+	envutil "github.com/argoproj/argo-workflows/v3/util/env"
 	argoerr "github.com/argoproj/argo-workflows/v3/util/errors"
 	os_specific "github.com/argoproj/argo-workflows/v3/workflow/executor/os-specific"
 )
@@ -199,24 +199,19 @@
 		log.Infof("Failing for conditions: %s", failSelector)
 		failReqs, _ = failSelector.Requirements()
 	}
-
-	// Start the condition result reader using PollImmediateInfinite
-	// Poll intervall of 5 seconds serves as a backoff intervall in case of immediate result reader failure
-	err := wait.PollImmediateInfinite(time.Second*5,
+	err := wait.PollImmediateInfinite(envutil.LookupEnvDurationOr("RESOURCE_STATE_CHECK_INTERVAL", time.Second*5),
 		func() (bool, error) {
-			isErrRetry, err := checkResourceState(resourceNamespace, resourceName, successReqs, failReqs)
-
+			isErrRetryable, err := we.checkResourceState(ctx, selfLink, successReqs, failReqs)
 			if err == nil {
-				log.Infof("Returning from successful wait for resource %s", resourceName)
+				log.Infof("Returning from successful wait for resource %s in namespace %s", resourceName, resourceNamespace)
 				return true, nil
 			}
-
-			if isErrRetry {
-				log.Infof("Waiting for resource %s resulted in retryable error %v", resourceName, err)
+			if isErrRetryable {
+				log.Infof("Waiting for resource %s in namespace %s resulted in retryable error: %v", resourceName, resourceNamespace, err)
 				return false, nil
 			}
 
-			log.Warnf("Waiting for resource %s resulted in non-retryable error %v", resourceName, err)
+			log.Warnf("Waiting for resource %s in namespace %s resulted in non-retryable error: %v", resourceName, resourceNamespace, err)
 			return false, err
 		})
 	if err != nil {
@@ -230,141 +225,62 @@
 	return nil
 }
 
-func checkIfResourceDeleted(resourceName string, resourceNamespace string) bool {
-	args := []string{"get", resourceName}
-	if resourceNamespace != "" {
-		args = append(args, "-n", resourceNamespace)
-	}
-	cmd := exec.Command("kubectl", args...)
-	var stderr bytes.Buffer
-	cmd.Stderr = &stderr
-	err := cmd.Run()
-	if err != nil {
-		if strings.Contains(stderr.String(), "NotFound") {
-			return true
-		}
-		log.Warnf("Got error %v when checking if the resource %s in namespace %s is deleted", err, resourceName, resourceNamespace)
-		return false
-	}
-	return false
-}
-
-// Function to do the kubectl get -w command and then waiting on json reading.
-func checkResourceState(resourceNamespace string, resourceName string, successReqs labels.Requirements, failReqs labels.Requirements) (bool, error) {
-	cmd, reader, err := startKubectlWaitCmd(resourceNamespace, resourceName)
+// checkResourceState performs resource status checking and then waiting on json reading.
+// The returning boolean indicates whether we should retry.
+func (we *WorkflowExecutor) checkResourceState(ctx context.Context, selfLink string, successReqs labels.Requirements, failReqs labels.Requirements) (bool, error) {
+	request := we.RESTClient.Get().RequestURI(selfLink)
+	stream, err := request.Stream(ctx)
+
 	if argoerr.IsTransientErr(err) {
-		return true, err
-	}
-	if err != nil {
+		return true, errors.Errorf(errors.CodeNotFound, "The error is detected to be transient: %v. Retrying...", err)
+	}
+	if err != nil {
+		err = errors.Cause(err)
+		if apierr.IsNotFound(err) {
+			return false, errors.Errorf(errors.CodeNotFound, "The resource has been deleted while its status was still being checked. Will not be retried: %v", err)
+		}
 		return false, err
 	}
-<<<<<<< HEAD
-	defer func() {
-		_ = cmd.Process.Kill()
-	}()
-
-	for {
-		if checkIfResourceDeleted(resourceName, resourceNamespace) {
-			return false, errors.Errorf(errors.CodeNotFound, "Resource %s in namespace %s has been deleted somehow.", resourceName, resourceNamespace)
-		}
-
-		jsonBytes, err := readJSON(reader)
-		if err != nil {
-			resultErr := err
-			log.Warnf("Json reader returned error %v. Calling kill (usually superfluous)", err)
-			// We don't want to write OS specific code so we don't want to call syscall package code. But that means
-			// there is no way to figure out if a process is running or not in an asynchronous manner. exec.Wait will
-			// always block and we need to call that to get the exit code of the process. So we will unconditionally
-			// call exec.Process.Kill and then assume that wait will not block after that. Two things may happen:
-			// 1. Process already exited and kill does nothing (returns error which we ignore) and then we call
-			//    Wait and get the proper return value
-			// 2. Process is running gets, killed with exec.Process.Kill call and Wait returns an error code and we give up
-			//    and don't retry
-			_ = cmd.Process.Kill()
-
-			log.Warnf("Command for kubectl get -w for %s exited. Getting return value using Wait", resourceName)
-			err = cmd.Wait()
-			if err != nil {
-				log.Warnf("cmd.Wait for kubectl get -w command for resource %s returned error %v",
-					resourceName, err)
-				resultErr = err
-			} else {
-				log.Infof("readJSon failed for resource %s but cmd.Wait for kubectl get -w command did not error", resourceName)
-			}
-			return true, resultErr
-		}
-
-		log.Info(string(jsonBytes))
-		ls := gjsonLabels{json: jsonBytes}
-		for _, req := range failReqs {
-			failed := req.Matches(ls)
-			msg := fmt.Sprintf("failure condition '%s' evaluated %v", req, failed)
-			log.Infof(msg)
-			if failed {
-				// TODO: need a better error code instead of BadRequest
-				return false, errors.Errorf(errors.CodeBadRequest, msg)
-			}
-		}
-		numMatched := 0
-		for _, req := range successReqs {
-			matched := req.Matches(ls)
-			log.Infof("success condition '%s' evaluated %v", req, matched)
-			if matched {
-				numMatched++
-			}
-		}
-		log.Infof("%d/%d success conditions matched", numMatched, len(successReqs))
-		if numMatched >= len(successReqs) {
-			return false, nil
-		}
-=======
+
+	defer func() { _ = stream.Close() }()
+	jsonBytes, err := ioutil.ReadAll(stream)
+	if err != nil {
+		return false, err
+	}
 	jsonString := string(jsonBytes)
 	log.Debug(jsonString)
 	if !gjson.Valid(jsonString) {
 		return false, errors.Errorf(errors.CodeNotFound, "Encountered invalid JSON response when checking resource status. Will not be retried: %q", jsonString)
->>>>>>> f06513e9
-	}
-}
-
-// Start Kubectl command Get with -w return error if unable to start command
-func startKubectlWaitCmd(resourceNamespace string, resourceName string) (*exec.Cmd, *bufio.Reader, error) {
-	args := []string{"get", resourceName, "-w", "-o", "json"}
-	if resourceNamespace != "" {
-		args = append(args, "-n", resourceNamespace)
-	}
-	cmd := exec.Command("kubectl", args...)
-	stdout, err := cmd.StdoutPipe()
-	if err != nil {
-		return nil, nil, errors.InternalWrapError(err)
-	}
-	reader := bufio.NewReader(stdout)
-	log.Info(strings.Join(cmd.Args, " "))
-	if err := cmd.Start(); err != nil {
-		return nil, nil, errors.InternalWrapError(err)
-	}
-
-	return cmd, reader, nil
-}
-
-// readJSON reads from a reader line-by-line until it reaches "}\n" indicating end of json
-func readJSON(reader *bufio.Reader) ([]byte, error) {
-	var buffer bytes.Buffer
-	for {
-		line, err := reader.ReadBytes('\n')
-		if err != nil {
-			return nil, err
-		}
-		isDelimiter := len(line) == 2 && line[0] == byte('}')
-		line = bytes.TrimSpace(line)
-		_, err = buffer.Write(line)
-		if err != nil {
-			return nil, err
-		}
-		if isDelimiter {
-			break
-		}
-	}
-	return buffer.Bytes(), nil
+	}
+	return matchConditions(jsonBytes, successReqs, failReqs)
+}
+
+// matchConditions checks whether the returned JSON bytes match success or failure conditions.
+func matchConditions(jsonBytes []byte, successReqs labels.Requirements, failReqs labels.Requirements) (bool, error) {
+	ls := gjsonLabels{json: jsonBytes}
+	for _, req := range failReqs {
+		failed := req.Matches(ls)
+		msg := fmt.Sprintf("failure condition '%s' evaluated %v", req, failed)
+		log.Infof(msg)
+		if failed {
+			// We return false here to not retry when failure conditions met.
+			return false, errors.Errorf(errors.CodeBadRequest, msg)
+		}
+	}
+	numMatched := 0
+	for _, req := range successReqs {
+		matched := req.Matches(ls)
+		log.Infof("success condition '%s' evaluated %v", req, matched)
+		if matched {
+			numMatched++
+		}
+	}
+	log.Infof("%d/%d success conditions matched", numMatched, len(successReqs))
+	if numMatched >= len(successReqs) {
+		return false, nil
+	}
+
+	return true, errors.Errorf(errors.CodeNotFound, "Neither success condition nor the failure condition has been matched. Retrying...")
 }
 
 // SaveResourceParameters will save any resource output parameters
