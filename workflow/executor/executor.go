package executor

import (
	"archive/tar"
	"archive/zip"
	"bufio"
	"bytes"
	"compress/gzip"
	"context"
	"encoding/json"
	"fmt"
	"io"
	"io/ioutil"
	"os"
	"os/signal"
	"path"
	"path/filepath"
	"runtime/debug"
	"strings"
	"time"

	argofile "github.com/argoproj/pkg/file"
	log "github.com/sirupsen/logrus"
	apiv1 "k8s.io/api/core/v1"
	apierr "k8s.io/apimachinery/pkg/api/errors"
	metav1 "k8s.io/apimachinery/pkg/apis/meta/v1"
	"k8s.io/apimachinery/pkg/util/wait"
	"k8s.io/client-go/kubernetes"

	"github.com/argoproj/argo-workflows/v3/errors"
	wfv1 "github.com/argoproj/argo-workflows/v3/pkg/apis/workflow/v1alpha1"
	workflow "github.com/argoproj/argo-workflows/v3/pkg/client/clientset/versioned"
	"github.com/argoproj/argo-workflows/v3/util"
	"github.com/argoproj/argo-workflows/v3/util/archive"
	envutil "github.com/argoproj/argo-workflows/v3/util/env"
	errorsutil "github.com/argoproj/argo-workflows/v3/util/errors"
	"github.com/argoproj/argo-workflows/v3/util/retry"
	waitutil "github.com/argoproj/argo-workflows/v3/util/wait"
	artifact "github.com/argoproj/argo-workflows/v3/workflow/artifacts"
	artifactcommon "github.com/argoproj/argo-workflows/v3/workflow/artifacts/common"
	"github.com/argoproj/argo-workflows/v3/workflow/common"
	os_specific "github.com/argoproj/argo-workflows/v3/workflow/executor/os-specific"
)

// ExecutorRetry is a retry backoff settings for WorkflowExecutor
// Run	Seconds
// 0	0.000
// 1	1.000
// 2	2.600
// 3	5.160
// 4	9.256
var ExecutorRetry = wait.Backoff{
	Steps:    envutil.LookupEnvIntOr("EXECUTOR_RETRY_BACKOFF_STEPS", 5),
	Duration: envutil.LookupEnvDurationOr("EXECUTOR_RETRY_BACKOFF_DURATION", 1*time.Second),
	Factor:   envutil.LookupEnvFloatOr("EXECUTOR_RETRY_BACKOFF_FACTOR", 1.6),
	Jitter:   envutil.LookupEnvFloatOr("EXECUTOR_RETRY_BACKOFF_JITTER", 0.5),
}

const (
	// This directory temporarily stores the tarballs of the artifacts before uploading
	tempOutArtDir = "/tmp/argo/outputs/artifacts"
)

// WorkflowExecutor is program which runs as the init/wait container
type WorkflowExecutor struct {
<<<<<<< HEAD
	PodName             string
	Template            wfv1.Template
	IncludeScriptOutput bool
	ClientSet           kubernetes.Interface
	RESTClient          rest.Interface
	Namespace           string
	PodAnnotationsPath  string
	ExecutionControl    *common.ExecutionControl
	RuntimeExecutor     ContainerRuntimeExecutor
=======
	PodName            string
	workflowName       string
	Template           wfv1.Template
	ClientSet          kubernetes.Interface
	workflowInterface  workflow.Interface
	Namespace          string
	PodAnnotationsPath string
	ExecutionControl   *common.ExecutionControl
	RuntimeExecutor    ContainerRuntimeExecutor
>>>>>>> 503bc680

	// memoized configmaps
	memoizedConfigMaps map[string]string
	// memoized secrets
	memoizedSecrets map[string][]byte
	// list of errors that occurred during execution.
	// the first of these is used as the overall message of the node
	errors       []error
	WorkflowName string
}

type Initializer interface {
	Init(tmpl wfv1.Template) error
}

//go:generate mockery -name ContainerRuntimeExecutor

// ContainerRuntimeExecutor is the interface for interacting with a container runtime (e.g. docker)
type ContainerRuntimeExecutor interface {
	// GetFileContents returns the file contents of a file in a container as a string
	GetFileContents(containerName string, sourcePath string) (string, error)
	// CopyFile copies a source file in a container to a local path
	CopyFile(containerName, sourcePath, destPath string, compressionLevel int) error

	// GetOutputStream returns the entirety of the container output as a io.Reader
	// Used to capture script results as an output parameter, and to archive container logs
	GetOutputStream(ctx context.Context, containerName string, combinedOutput bool) (io.ReadCloser, error)

	// GetExitCode returns the exit code of the container
	// Used to capture script exit code as an output parameter
	GetExitCode(ctx context.Context, containerName string) (string, error)

	// Wait waits for the container to complete.
	Wait(ctx context.Context, containerNames []string) error

	// Kill a list of containers first with a SIGTERM then with a SIGKILL after a grace period
	Kill(ctx context.Context, containerNames []string, terminationGracePeriodDuration time.Duration) error

	// List all the containers the executor is aware of, including any injected sidecars.
	ListContainerNames(ctx context.Context) ([]string, error)
}

// NewExecutor instantiates a new workflow executor
<<<<<<< HEAD
func NewExecutor(clientset kubernetes.Interface, restClient rest.Interface, podName, namespace, podAnnotationsPath string, cre ContainerRuntimeExecutor, template wfv1.Template, includeScriptOutput bool) WorkflowExecutor {
	return WorkflowExecutor{
		PodName:             podName,
		ClientSet:           clientset,
		RESTClient:          restClient,
		Namespace:           namespace,
		PodAnnotationsPath:  podAnnotationsPath,
		RuntimeExecutor:     cre,
		Template:            template,
		IncludeScriptOutput: includeScriptOutput,
		memoizedConfigMaps:  map[string]string{},
		memoizedSecrets:     map[string][]byte{},
		errors:              []error{},
=======
func NewExecutor(clientset kubernetes.Interface, workflowInterface workflow.Interface, podName, workflowName, namespace, podAnnotationsPath string, cre ContainerRuntimeExecutor, template wfv1.Template) WorkflowExecutor {
	return WorkflowExecutor{
		PodName:            podName,
		workflowName:       workflowName,
		ClientSet:          clientset,
		workflowInterface:  workflowInterface,
		Namespace:          namespace,
		PodAnnotationsPath: podAnnotationsPath,
		RuntimeExecutor:    cre,
		Template:           template,
		memoizedConfigMaps: map[string]string{},
		memoizedSecrets:    map[string][]byte{},
		errors:             []error{},
>>>>>>> 503bc680
	}
}

// HandleError is a helper to annotate the pod with the error message upon a unexpected executor panic or error
func (we *WorkflowExecutor) HandleError(ctx context.Context) {
	if r := recover(); r != nil {
		util.WriteTeriminateMessage(fmt.Sprintf("%v", r))
		log.Fatalf("executor panic: %+v\n%s", r, debug.Stack())
	} else {
		if len(we.errors) > 0 {
			util.WriteTeriminateMessage(we.errors[0].Error())
		}
	}
}

// LoadArtifacts loads artifacts from location to a container path
func (we *WorkflowExecutor) LoadArtifacts(ctx context.Context) error {
	log.Infof("Start loading input artifacts...")
	for _, art := range we.Template.Inputs.Artifacts {

		log.Infof("Downloading artifact: %s", art.Name)

		if !art.HasLocationOrKey() {
			if art.Optional {
				log.Warnf("Ignoring optional artifact '%s' which was not supplied", art.Name)
				continue
			} else {
				return errors.Errorf("required artifact %s not supplied", art.Name)
			}
		}
		driverArt, err := we.newDriverArt(&art)
		if err != nil {
			return err
		}
		artDriver, err := we.InitDriver(ctx, driverArt)
		if err != nil {
			return err
		}
		// Determine the file path of where to load the artifact
		if art.Path == "" {
			return errors.InternalErrorf("Artifact %s did not specify a path", art.Name)
		}
		var artPath string
		mnt := common.FindOverlappingVolume(&we.Template, art.Path)
		if mnt == nil {
			artPath = path.Join(common.ExecutorArtifactBaseDir, art.Name)
		} else {
			// If we get here, it means the input artifact path overlaps with an user specified
			// volumeMount in the container. Because we also implement input artifacts as volume
			// mounts, we need to load the artifact into the user specified volume mount,
			// as opposed to the `input-artifacts` volume that is an implementation detail
			// unbeknownst to the user.
			log.Infof("Specified artifact path %s overlaps with volume mount at %s. Extracting to volume mount", art.Path, mnt.MountPath)
			artPath = path.Join(common.ExecutorMainFilesystemDir, art.Path)
		}

		// The artifact is downloaded to a temporary location, after which we determine if
		// the file is a tarball or not. If it is, it is first extracted then renamed to
		// the desired location. If not, it is simply renamed to the location.
		tempArtPath := artPath + ".tmp"
		err = artDriver.Load(driverArt, tempArtPath)
		if err != nil {
			if art.Optional && errors.IsCode(errors.CodeNotFound, err) {
				log.Infof("Skipping optional input artifact that was not found: %s", art.Name)
				continue
			}
			return err
		}

		isTar := false
		isZip := false
		if art.GetArchive().None != nil {
			// explicitly not a tar
			isTar = false
			isZip = false
		} else if art.GetArchive().Tar != nil {
			// explicitly a tar
			isTar = true
		} else if art.GetArchive().Zip != nil {
			// explicitly a zip
			isZip = true
		} else {
			// auto-detect if tarball
			// (don't try to autodetect zip files for backwards compatibility)
			isTar, err = isTarball(tempArtPath)
			if err != nil {
				return err
			}
		}

		if isTar {
			err = untar(tempArtPath, artPath)
			_ = os.Remove(tempArtPath)
		} else if isZip {
			err = unzip(tempArtPath, artPath)
			_ = os.Remove(tempArtPath)
		} else {
			err = os.Rename(tempArtPath, artPath)
		}
		if err != nil {
			return err
		}

		log.Infof("Successfully download file: %s", artPath)
		if art.Mode != nil {
			err = chmod(artPath, *art.Mode, art.RecurseMode)
			if err != nil {
				return err
			}
		}
	}
	return nil
}

// StageFiles will create any files required by script/resource templates
func (we *WorkflowExecutor) StageFiles() error {
	var filePath string
	var body []byte
	switch we.Template.GetType() {
	case wfv1.TemplateTypeScript:
		log.Infof("Loading script source to %s", common.ExecutorScriptSourcePath)
		filePath = common.ExecutorScriptSourcePath
		body = []byte(we.Template.Script.Source)
	case wfv1.TemplateTypeResource:
		log.Infof("Loading manifest to %s", common.ExecutorResourceManifestPath)
		filePath = common.ExecutorResourceManifestPath
		body = []byte(we.Template.Resource.Manifest)
	default:
		return nil
	}
	err := ioutil.WriteFile(filePath, body, 0644)
	if err != nil {
		return errors.InternalWrapError(err)
	}
	return nil
}

// SaveArtifacts uploads artifacts to the archive location
func (we *WorkflowExecutor) SaveArtifacts(ctx context.Context) error {
	if len(we.Template.Outputs.Artifacts) == 0 {
		log.Infof("No output artifacts")
		return nil
	}
	log.Infof("Saving output artifacts")
	err := os.MkdirAll(tempOutArtDir, os.ModePerm)
	if err != nil {
		return errors.InternalWrapError(err)
	}

	for i, art := range we.Template.Outputs.Artifacts {
		err := we.saveArtifact(ctx, common.MainContainerName, &art)
		if err != nil {
			return err
		}
		we.Template.Outputs.Artifacts[i] = art
	}
	return nil
}

func (we *WorkflowExecutor) saveArtifact(ctx context.Context, containerName string, art *wfv1.Artifact) error {
	// Determine the file path of where to find the artifact
	if art.Path == "" {
		return errors.InternalErrorf("Artifact %s did not specify a path", art.Name)
	}
	fileName, localArtPath, err := we.stageArchiveFile(containerName, art)
	if err != nil {
		if art.Optional && errors.IsCode(errors.CodeNotFound, err) {
			log.Warnf("Ignoring optional artifact '%s' which does not exist in path '%s': %v", art.Name, art.Path, err)
			return nil
		}
		return err
	}
	return we.saveArtifactFromFile(ctx, art, fileName, localArtPath)
}

// fileBase is probably path.Base(filePath), but can be something else
func (we *WorkflowExecutor) saveArtifactFromFile(ctx context.Context, art *wfv1.Artifact, fileName, localArtPath string) error {
	if !art.HasKey() {
		key, err := we.Template.ArchiveLocation.GetKey()
		if err != nil {
			return err
		}
		if err = art.SetType(we.Template.ArchiveLocation.Get()); err != nil {
			return err
		}
		if err := art.SetKey(path.Join(key, fileName)); err != nil {
			return err
		}
	}
	driverArt, err := we.newDriverArt(art)
	if err != nil {
		return err
	}
	artDriver, err := we.InitDriver(ctx, driverArt)
	if err != nil {
		return err
	}
	err = artDriver.Save(localArtPath, driverArt)
	if err != nil {
		return err
	}
	we.maybeDeleteLocalArtPath(localArtPath)
	log.Infof("Successfully saved file: %s", localArtPath)
	return nil
}

func (we *WorkflowExecutor) maybeDeleteLocalArtPath(localArtPath string) {
	if os.Getenv("REMOVE_LOCAL_ART_PATH") == "true" {
		log.WithField("localArtPath", localArtPath).Info("deleting local artifact")
		// remove is best effort (the container will go away anyways).
		// we just want reduce peak space usage
		err := os.Remove(localArtPath)
		if err != nil {
			log.Warnf("Failed to remove %s: %v", localArtPath, err)
		}
	} else {
		log.WithField("localArtPath", localArtPath).Info("not deleting local artifact")
	}
}

// stageArchiveFile stages a path in a container for archiving from the wait sidecar.
// Returns a filename and a local path for the upload.
// The filename is incorporated into the final path when uploading it to the artifact repo.
// The local path is the final staging location of the file (or directory) which we will pass
// to the SaveArtifacts call and may be a directory or file.
func (we *WorkflowExecutor) stageArchiveFile(containerName string, art *wfv1.Artifact) (string, string, error) {
	log.Infof("Staging artifact: %s", art.Name)
	strategy := art.Archive
	if strategy == nil {
		// If no strategy is specified, default to the tar strategy
		strategy = &wfv1.ArchiveStrategy{
			Tar: &wfv1.TarStrategy{},
		}
	}
	compressionLevel := gzip.NoCompression
	if strategy.Tar != nil {
		if l := strategy.Tar.CompressionLevel; l != nil {
			compressionLevel = int(*l)
		} else {
			compressionLevel = gzip.DefaultCompression
		}
	}

	if !we.isBaseImagePath(art.Path) {
		// If we get here, we are uploading an artifact from a mirrored volume mount which the wait
		// sidecar has direct access to. We can upload directly from the shared volume mount,
		// instead of copying it from the container.
		mountedArtPath := filepath.Join(common.ExecutorMainFilesystemDir, art.Path)
		log.Infof("Staging %s from mirrored volume mount %s", art.Path, mountedArtPath)
		if strategy.None != nil {
			fileName := filepath.Base(art.Path)
			log.Infof("No compression strategy needed. Staging skipped")
			if !argofile.Exists(mountedArtPath) {
				return "", "", errors.Errorf(errors.CodeNotFound, "%s no such file or directory", art.Path)
			}
			return fileName, mountedArtPath, nil
		}
		fileName := fmt.Sprintf("%s.tgz", art.Name)
		localArtPath := filepath.Join(tempOutArtDir, fileName)
		f, err := os.Create(localArtPath)
		if err != nil {
			return "", "", errors.InternalWrapError(err)
		}
		w := bufio.NewWriter(f)
		err = archive.TarGzToWriter(mountedArtPath, compressionLevel, w)
		if err != nil {
			return "", "", err
		}
		log.Infof("Successfully staged %s from mirrored volume mount %s", art.Path, mountedArtPath)
		return fileName, localArtPath, nil
	}

	fileName := fmt.Sprintf("%s.tgz", art.Name)
	localArtPath := filepath.Join(tempOutArtDir, fileName)
	log.Infof("Copying %s from container base image layer to %s", art.Path, localArtPath)

	err := we.RuntimeExecutor.CopyFile(containerName, art.Path, localArtPath, compressionLevel)
	if err != nil {
		return "", "", err
	}
	if strategy.Tar != nil {
		// NOTE we already tar gzip the file in the executor. So this is a noop.
		return fileName, localArtPath, nil
	}
	// localArtPath now points to a .tgz file, and the archive strategy is *not* tar. We need to untar it
	log.Infof("Untaring %s archive before upload", localArtPath)
	unarchivedArtPath := path.Join(filepath.Dir(localArtPath), art.Name)
	err = untar(localArtPath, unarchivedArtPath)
	if err != nil {
		return "", "", err
	}
	// Delete the tarball
	err = os.Remove(localArtPath)
	if err != nil {
		return "", "", errors.InternalWrapError(err)
	}
	isDir, err := argofile.IsDirectory(unarchivedArtPath)
	if err != nil {
		return "", "", errors.InternalWrapError(err)
	}
	fileName = filepath.Base(art.Path)
	if isDir {
		localArtPath = unarchivedArtPath
	} else {
		// If we are uploading a single file, we need to preserve original filename so that
		// 1. minio client can infer its mime-type, based on file extension
		// 2. the original filename is incorporated into the final path
		localArtPath = path.Join(tempOutArtDir, fileName)
		err = os.Rename(unarchivedArtPath, localArtPath)
		if err != nil {
			return "", "", errors.InternalWrapError(err)
		}
	}
	// In the future, if we were to support other compression formats (e.g. bzip2) or options
	// the logic would go here, and compression would be moved out of the executors
	return fileName, localArtPath, nil
}

// isBaseImagePath checks if the given artifact path resides in the base image layer of the container
// versus a shared volume mount between the wait and main container
func (we *WorkflowExecutor) isBaseImagePath(path string) bool {
	// first check if path overlaps with a user-specified volumeMount
	if common.FindOverlappingVolume(&we.Template, path) != nil {
		return false
	}
	// next check if path overlaps with a shared input-artifact emptyDir mounted by argo
	for _, inArt := range we.Template.Inputs.Artifacts {
		if path == inArt.Path {
			// The input artifact may have been optional and not supplied. If this is the case, the file won't exist on
			// the input artifact volume. Since this function was called, we know that we want to use this path as an
			// output artifact, so we should look for it in the base image path.
			if inArt.Optional && !inArt.HasLocationOrKey() {
				return true
			}
			return false
		}
		if strings.HasPrefix(path, inArt.Path+"/") {
			return false
		}
	}
	return true
}

// SaveParameters will save the content in the specified file path as output parameter value
func (we *WorkflowExecutor) SaveParameters(ctx context.Context) error {
	if len(we.Template.Outputs.Parameters) == 0 {
		log.Infof("No output parameters")
		return nil
	}
	log.Infof("Saving output parameters")
	for i, param := range we.Template.Outputs.Parameters {
		log.Infof("Saving path output parameter: %s", param.Name)
		// Determine the file path of where to find the parameter
		if param.ValueFrom == nil || param.ValueFrom.Path == "" {
			continue
		}

		var output *wfv1.AnyString
		if we.isBaseImagePath(param.ValueFrom.Path) {
			executorType := os.Getenv(common.EnvVarContainerRuntimeExecutor)
			if executorType == common.ContainerRuntimeExecutorK8sAPI || executorType == common.ContainerRuntimeExecutorKubelet {
				log.Infof("Copying output parameter %s from base image layer %s is not supported for k8sapi and kubelet executors. "+
					"Consider using an emptyDir volume: https://argoproj.github.io/argo-workflows/empty-dir/.", param.Name, param.ValueFrom.Path)
				continue
			}
			log.Infof("Copying %s from base image layer", param.ValueFrom.Path)
			fileContents, err := we.RuntimeExecutor.GetFileContents(common.MainContainerName, param.ValueFrom.Path)
			if err != nil {
				// We have a default value to use instead of returning an error
				if param.ValueFrom.Default != nil {
					output = param.ValueFrom.Default
				} else {
					return err
				}
			} else {
				output = wfv1.AnyStringPtr(fileContents)
			}
		} else {
			log.Infof("Copying %s from volume mount", param.ValueFrom.Path)
			mountedPath := filepath.Join(common.ExecutorMainFilesystemDir, param.ValueFrom.Path)
			data, err := ioutil.ReadFile(mountedPath)
			if err != nil {
				// We have a default value to use instead of returning an error
				if param.ValueFrom.Default != nil {
					output = param.ValueFrom.Default
				} else {
					return err
				}
			} else {
				output = wfv1.AnyStringPtr(string(data))
			}
		}

		// Trims off a single newline for user convenience
		output = wfv1.AnyStringPtr(strings.TrimSuffix(output.String(), "\n"))
		we.Template.Outputs.Parameters[i].Value = output
		log.Infof("Successfully saved output parameter: %s", param.Name)
	}
	return nil
}

// SaveLogs saves logs
func (we *WorkflowExecutor) SaveLogs(ctx context.Context) (*wfv1.Artifact, error) {
	if !we.Template.SaveLogsAsArtifact() {
		return nil, nil
	}
	log.Infof("Saving logs")
	tempLogsDir := "/tmp/argo/outputs/logs"
	err := os.MkdirAll(tempLogsDir, os.ModePerm)
	if err != nil {
		return nil, errors.InternalWrapError(err)
	}
	fileName := "main.log"
	mainLog := path.Join(tempLogsDir, fileName)
	err = we.saveLogToFile(ctx, common.MainContainerName, mainLog)
	if err != nil {
		return nil, err
	}
	art := &wfv1.Artifact{Name: "main-logs"}
	err = we.saveArtifactFromFile(ctx, art, fileName, mainLog)
	if err != nil {
		return nil, err
	}
	return art, nil
}

// GetSecret will retrieve the Secrets from VolumeMount
func (we *WorkflowExecutor) GetSecret(ctx context.Context, accessKeyName string, accessKey string) (string, error) {
	file, err := ioutil.ReadFile(filepath.Join(common.SecretVolMountPath, accessKeyName, accessKey))
	if err != nil {
		return "", err
	}
	return string(file), nil
}

// saveLogToFile saves the entire log output of a container to a local file
func (we *WorkflowExecutor) saveLogToFile(ctx context.Context, containerName, path string) error {
	outFile, err := os.Create(path)
	if err != nil {
		return errors.InternalWrapError(err)
	}
	defer func() { _ = outFile.Close() }()
	reader, err := we.RuntimeExecutor.GetOutputStream(ctx, containerName, true)
	if err != nil {
		return err
	}
	defer func() { _ = reader.Close() }()
	_, err = io.Copy(outFile, reader)
	if err != nil {
		return errors.InternalWrapError(err)
	}
	return nil
}

func (we *WorkflowExecutor) newDriverArt(art *wfv1.Artifact) (*wfv1.Artifact, error) {
	driverArt := art.DeepCopy()
	err := driverArt.Relocate(we.Template.ArchiveLocation)
	return driverArt, err
}

// InitDriver initializes an instance of an artifact driver
func (we *WorkflowExecutor) InitDriver(ctx context.Context, art *wfv1.Artifact) (artifactcommon.ArtifactDriver, error) {
	driver, err := artifact.NewDriver(ctx, art, we)
	if err == artifact.ErrUnsupportedDriver {
		return nil, errors.Errorf(errors.CodeBadRequest, "Unsupported artifact driver for %s", art.Name)
	}
	return driver, err
}

// getPod is a wrapper around the pod interface to get the current pod from kube API server
func (we *WorkflowExecutor) getPod(ctx context.Context) (*apiv1.Pod, error) {
	podsIf := we.ClientSet.CoreV1().Pods(we.Namespace)
	var pod *apiv1.Pod
	err := waitutil.Backoff(ExecutorRetry, func() (bool, error) {
		var err error
		pod, err = podsIf.Get(ctx, we.PodName, metav1.GetOptions{})
		return !errorsutil.IsTransientErr(err), err
	})
	if err != nil {
		return nil, errors.InternalWrapError(err)
	}
	return pod, nil
}

// GetConfigMapKey retrieves a configmap value and memoizes the result
func (we *WorkflowExecutor) GetConfigMapKey(ctx context.Context, name, key string) (string, error) {
	namespace := we.Namespace
	cachedKey := fmt.Sprintf("%s/%s/%s", namespace, name, key)
	if val, ok := we.memoizedConfigMaps[cachedKey]; ok {
		return val, nil
	}
	configmapsIf := we.ClientSet.CoreV1().ConfigMaps(namespace)
	var configmap *apiv1.ConfigMap
	err := waitutil.Backoff(retry.DefaultRetry, func() (bool, error) {
		var err error
		configmap, err = configmapsIf.Get(ctx, name, metav1.GetOptions{})
		return !errorsutil.IsTransientErr(err), err
	})
	if err != nil {
		return "", errors.InternalWrapError(err)
	}
	// memoize all keys in the configmap since it's highly likely we will need to get a
	// subsequent key in the configmap (e.g. username + password) and we can save an API call
	for k, v := range configmap.Data {
		we.memoizedConfigMaps[fmt.Sprintf("%s/%s/%s", namespace, name, k)] = v
	}
	val, ok := we.memoizedConfigMaps[cachedKey]
	if !ok {
		return "", errors.Errorf(errors.CodeBadRequest, "configmap '%s' does not have the key '%s'", name, key)
	}
	return val, nil
}

// GetSecrets retrieves a secret value and memoizes the result
func (we *WorkflowExecutor) GetSecrets(ctx context.Context, namespace, name, key string) ([]byte, error) {
	cachedKey := fmt.Sprintf("%s/%s/%s", namespace, name, key)
	if val, ok := we.memoizedSecrets[cachedKey]; ok {
		return val, nil
	}
	secretsIf := we.ClientSet.CoreV1().Secrets(namespace)
	var secret *apiv1.Secret
	err := waitutil.Backoff(retry.DefaultRetry, func() (bool, error) {
		var err error
		secret, err = secretsIf.Get(ctx, name, metav1.GetOptions{})
		return !errorsutil.IsTransientErr(err), err
	})
	if err != nil {
		return []byte{}, errors.InternalWrapError(err)
	}
	// memoize all keys in the secret since it's highly likely we will need to get a
	// subsequent key in the secret (e.g. username + password) and we can save an API call
	for k, v := range secret.Data {
		we.memoizedSecrets[fmt.Sprintf("%s/%s/%s", namespace, name, k)] = v
	}
	val, ok := we.memoizedSecrets[cachedKey]
	if !ok {
		return []byte{}, errors.Errorf(errors.CodeBadRequest, "secret '%s' does not have the key '%s'", name, key)
	}
	return val, nil
}

// GetTerminationGracePeriodDuration returns the terminationGracePeriodSeconds of podSpec in Time.Duration format
func (we *WorkflowExecutor) GetTerminationGracePeriodDuration(ctx context.Context) (time.Duration, error) {
	pod, err := we.getPod(ctx)
	if err != nil || pod.Spec.TerminationGracePeriodSeconds == nil {
		return time.Duration(0), err
	}
	terminationGracePeriodDuration := time.Second * time.Duration(*pod.Spec.TerminationGracePeriodSeconds)
	return terminationGracePeriodDuration, nil
}

// CaptureScriptResult will add the stdout of a script template as output result
func (we *WorkflowExecutor) CaptureScriptResult(ctx context.Context) error {
	if !we.IncludeScriptOutput {
		log.Infof("No Script output reference in workflow. Capturing script output ignored")
		return nil
	}
	if !we.Template.HasOutput() {
		log.Infof("Template type is neither of Script, Container, or Pod. Capturing script output ignored")
		return nil
	}
	log.Infof("Capturing script output")
	reader, err := we.RuntimeExecutor.GetOutputStream(ctx, common.MainContainerName, false)
	if err != nil {
		return err
	}
	defer func() { _ = reader.Close() }()
	bytes, err := ioutil.ReadAll(reader)
	if err != nil {
		return errors.InternalWrapError(err)
	}
	out := string(bytes)
	// Trims off a single newline for user convenience
	outputLen := len(out)
	if outputLen > 0 && out[outputLen-1] == '\n' {
		out = out[0 : outputLen-1]
	}

	const maxAnnotationSize int = 256 * (1 << 10) // 256 kB
	// A character in a string is a byte
	if len(out) > maxAnnotationSize {
		log.Warnf("Output is larger than the maximum allowed size of 256 kB, only the last 256 kB were saved")
		out = out[len(out)-maxAnnotationSize:]
	}

	we.Template.Outputs.Result = &out
	return nil
}

// CaptureScriptExitCode will add the exit code of a script template as output exit code
func (we *WorkflowExecutor) CaptureScriptExitCode(ctx context.Context) error {
	if !we.Template.HasOutput() {
		log.Infof("Template type is neither of Script, Container, or Pod. Capturing exit code ignored")
		return nil
	}
	log.Infof("Capturing script exit code")
	exitCode, err := we.RuntimeExecutor.GetExitCode(ctx, common.MainContainerName)
	if err != nil {
		return err
	}

	if exitCode != "" {
		we.Template.Outputs.ExitCode = &exitCode
	}
	return nil
}

// AnnotateOutputs annotation to the pod indicating all the outputs.
func (we *WorkflowExecutor) AnnotateOutputs(ctx context.Context, logArt *wfv1.Artifact) error {
	outputs := we.Template.Outputs.DeepCopy()
	if logArt != nil {
		outputs.Artifacts = append(outputs.Artifacts, *logArt)
	}

	if !outputs.HasOutputs() {
		return nil
	}

	if err := we.annotatePodWithOutputs(ctx, outputs); !apierr.IsForbidden(err) { // me were either successful (nil) or some other error
		return err
	}

	return we.updateTaskSetStatusWithOutputs(ctx, outputs)
}

func (we *WorkflowExecutor) updateTaskSetStatusWithOutputs(ctx context.Context, outputs *wfv1.Outputs) error {
	log.Info("Patching taskset status with outputs")
	tasksetInterface := we.workflowInterface.ArgoprojV1alpha1().WorkflowTaskSets(we.Namespace)
	return waitutil.Backoff(ExecutorRetry, func() (bool, error) {
		taskset, err := tasksetInterface.Get(ctx, we.workflowName, metav1.GetOptions{})
		if err != nil && !errorsutil.IsTransientErr(err) {
			return false, err
		}
		if taskset.Status == nil {
			taskset.Status = &wfv1.WorkflowTaskSetStatus{}
		}
		if taskset.Status.Nodes == nil {
			taskset.Status.Nodes = map[string]wfv1.NodeResult{}
		}
		taskset.Status.Nodes[we.nodeID()] = wfv1.NodeResult{Outputs: outputs}
		_, err = tasksetInterface.UpdateStatus(ctx, taskset, metav1.UpdateOptions{})
		return !errorsutil.IsTransientErr(err), err
	})
}

func (we *WorkflowExecutor) nodeID() string {
	return we.PodName
}

func (we *WorkflowExecutor) annotatePodWithOutputs(ctx context.Context, outputs *wfv1.Outputs) error {
	log.Infof("Annotating pod with outputs")
	data, err := json.Marshal(outputs)
	if err != nil {
		return err
	}
	return we.AddAnnotation(ctx, common.AnnotationKeyOutputs, string(data))
}

// AddError adds an error to the list of encountered errors durign execution
func (we *WorkflowExecutor) AddError(err error) {
	log.Errorf("executor error: %+v", err)
	we.errors = append(we.errors, err)
}

// AddAnnotation adds an annotation to the workflow pod
func (we *WorkflowExecutor) AddAnnotation(ctx context.Context, key, value string) error {
	return common.AddPodAnnotation(ctx, we.ClientSet, we.PodName, we.Namespace, key, value, ExecutorRetry)
}

// isTarball returns whether or not the file is a tarball
func isTarball(filePath string) (bool, error) {
	log.Infof("Detecting if %s is a tarball", filePath)
	f, err := os.Open(filePath)
	if err != nil {
		return false, err
	}
	defer f.Close()
	gzr, err := gzip.NewReader(f)
	if err != nil {
		return false, nil
	}
	defer gzr.Close()
	tarr := tar.NewReader(gzr)
	_, err = tarr.Next()
	return err == nil, nil
}

// untar extracts a tarball to a temporary directory,
// renaming it to the desired location
func untar(tarPath string, destPath string) error {
	decompressor := func(src string, dest string) error {
		_, err := common.RunCommand("tar", "-xf", src, "-C", dest)
		return err
	}

	return unpack(tarPath, destPath, decompressor)
}

// unzip extracts a zip folder to a temporary directory,
// renaming it to the desired location
func unzip(zipPath string, destPath string) error {
	decompressor := func(src string, dest string) error {
		r, err := zip.OpenReader(src)
		if err != nil {
			return err
		}
		defer func() {
			if err := r.Close(); err != nil {
				panic(err)
			}
		}()

		// Closure to address file descriptors issue with all the deferred .Close() methods
		extractAndWriteFile := func(f *zip.File) error {
			rc, err := f.Open()
			if err != nil {
				return err
			}
			defer func() {
				if err := rc.Close(); err != nil {
					panic(err)
				}
			}()

			path := filepath.Join(dest, f.Name)
			if !strings.HasPrefix(path, filepath.Clean(dest)+string(os.PathSeparator)) {
				return fmt.Errorf("%s: Illegal file path", path)
			}

			if f.FileInfo().IsDir() {
				if err = os.MkdirAll(path, f.Mode()); err != nil {
					return err
				}
			} else {
				if err = os.MkdirAll(filepath.Dir(path), f.Mode()); err != nil {
					return err
				}
				f, err := os.OpenFile(path, os.O_WRONLY|os.O_CREATE|os.O_TRUNC, f.Mode())
				if err != nil {
					return err
				}
				defer func() {
					if err := f.Close(); err != nil {
						panic(err)
					}
				}()

				_, err = io.Copy(f, rc)
				if err != nil {
					return err
				}
			}
			return nil
		}

		for _, f := range r.File {
			if err := extractAndWriteFile(f); err != nil {
				return err
			}
			log.Infof("Extracting file: %s", f.Name)
		}

		log.Infof("Extraction of %s finished!", src)

		return nil
	}

	return unpack(zipPath, destPath, decompressor)
}

// unpack unpacks a compressed file (tarball or zip file) to a temporary directory,
// renaming it to the desired location
// decompression is done using the decompressor closure, that should decompress a tarball or zip file
func unpack(srcPath string, destPath string, decompressor func(string, string) error) error {
	// first extract the tar into a temporary dir
	tmpDir := destPath + ".tmpdir"
	err := os.MkdirAll(tmpDir, os.ModePerm)
	if err != nil {
		return errors.InternalWrapError(err)
	}
	if decompressor != nil {
		if err = decompressor(srcPath, tmpDir); err != nil {
			return err
		}
	}
	// next, decide how we wish to rename the file/dir
	// to the destination path.
	files, err := ioutil.ReadDir(tmpDir)
	if err != nil {
		return errors.InternalWrapError(err)
	}
	if len(files) == 1 {
		// if the tar is comprised of single file or directory,
		// rename that file to the desired location
		filePath := path.Join(tmpDir, files[0].Name())
		err = os.Rename(filePath, destPath)
		if err != nil {
			return errors.InternalWrapError(err)
		}
		err = os.Remove(tmpDir)
		if err != nil {
			return errors.InternalWrapError(err)
		}
	} else {
		// the tar extracted into multiple files. In this case,
		// just rename the temp directory to the dest path
		err = os.Rename(tmpDir, destPath)
		if err != nil {
			return errors.InternalWrapError(err)
		}
	}
	return nil
}

func chmod(artPath string, mode int32, recurse bool) error {
	err := os.Chmod(artPath, os.FileMode(mode))
	if err != nil {
		return errors.InternalWrapError(err)
	}

	if recurse {
		err = filepath.Walk(artPath, func(path string, f os.FileInfo, err error) error {
			return os.Chmod(path, os.FileMode(mode))
		})
		if err != nil {
			return errors.InternalWrapError(err)
		}
	}

	return nil
}

// Wait is the sidecar container logic which waits for the main container to complete.
// Also monitors for updates in the pod annotations which may change (e.g. terminate)
// Upon completion, kills any sidecars after it finishes.
func (we *WorkflowExecutor) Wait(ctx context.Context) error {
	containerNames := we.Template.GetMainContainerNames()
	annotationUpdatesCh := we.monitorAnnotations(ctx)
	go we.monitorDeadline(ctx, containerNames, annotationUpdatesCh)
	err := waitutil.Backoff(ExecutorRetry, func() (bool, error) {
		err := we.RuntimeExecutor.Wait(ctx, containerNames)
		return err == nil, err
	})
	if err != nil {
		return fmt.Errorf("failed to wait for main container to complete: %w", err)
	}
	log.Infof("Main container completed")
	return nil
}

func watchFileChanges(ctx context.Context, pollInterval time.Duration, filePath string) <-chan struct{} {
	res := make(chan struct{})
	go func() {
		defer close(res)

		var modTime *time.Time
		for {
			select {
			case <-ctx.Done():
				return
			default:
			}

			file, err := os.Stat(filePath)
			if err != nil {
				log.Fatal(err)
			}
			newModTime := file.ModTime()
			if modTime != nil && !modTime.Equal(file.ModTime()) {
				res <- struct{}{}
			}
			modTime = &newModTime
			time.Sleep(pollInterval)
		}
	}()
	return res
}

// monitorAnnotations starts a goroutine which monitors for any changes to the pod annotations.
// Emits an event on the returned channel upon any updates
func (we *WorkflowExecutor) monitorAnnotations(ctx context.Context) <-chan struct{} {
	log.Infof("Starting annotations monitor")

	// Create a channel to listen for a SIGUSR2. Upon receiving of the signal, we force reload our annotations
	// directly from kubernetes API. The controller uses this to fast-track notification of annotations
	// instead of waiting for the volume file to get updated (which can take minutes)
	sigs := make(chan os.Signal, 1)
	signal.Notify(sigs, os_specific.GetOsSignal())

	err := we.LoadExecutionControl() // this is much cheaper than doing `get pod`
	if err != nil {
		log.Errorf("Failed to reload execution control from annotations: %v", err)
	}

	// Create a channel which will notify a listener on new updates to the annotations
	annotationUpdateCh := make(chan struct{})

	annotationChanges := watchFileChanges(ctx, 10*time.Second, we.PodAnnotationsPath)
	go func() {
		for {
			select {
			case <-ctx.Done():
				log.Infof("Annotations monitor stopped")
				signal.Stop(sigs)
				close(sigs)
				close(annotationUpdateCh)
				return
			case <-sigs:
				log.Infof("Received update signal. Reloading annotations from API")
				annotationUpdateCh <- struct{}{}
				we.setExecutionControl(ctx)
			case <-annotationChanges:
				log.Infof("%s updated", we.PodAnnotationsPath)
				err := we.LoadExecutionControl()
				if err != nil {
					log.Warnf("Failed to reload execution control from annotations: %v", err)
					continue
				}
				if we.ExecutionControl != nil {
					log.Infof("Execution control reloaded from annotations: %v", *we.ExecutionControl)
				}
				annotationUpdateCh <- struct{}{}
			}
		}
	}()
	return annotationUpdateCh
}

// setExecutionControl sets the execution control information from the pod annotation
func (we *WorkflowExecutor) setExecutionControl(ctx context.Context) {
	pod, err := we.getPod(ctx)
	if err != nil {
		log.Warnf("Failed to set execution control from API server: %v", err)
		return
	}
	execCtlString, ok := pod.ObjectMeta.Annotations[common.AnnotationKeyExecutionControl]
	if !ok {
		we.ExecutionControl = nil
	} else {
		var execCtl common.ExecutionControl
		err = json.Unmarshal([]byte(execCtlString), &execCtl)
		if err != nil {
			log.Errorf("Error unmarshalling '%s': %v", execCtlString, err)
			return
		}
		we.ExecutionControl = &execCtl
		log.Infof("Execution control set from API: %v", *we.ExecutionControl)
	}
}

// monitorDeadline checks to see if we exceeded the deadline for the step and
// terminates the main container if we did
func (we *WorkflowExecutor) monitorDeadline(ctx context.Context, containerNames []string, annotationsUpdate <-chan struct{}) {
	log.Infof("Starting deadline monitor")
	for {
		select {
		case <-ctx.Done():
			log.Info("Deadline monitor stopped")
			return
		case <-annotationsUpdate:
		default:
			// TODO(jessesuen): we do not effectively use the annotations update channel yet. Ideally, we
			// should optimize this logic so that we use some type of mutable timer against the deadline
			// value instead of polling.
			if we.ExecutionControl != nil && we.ExecutionControl.Deadline != nil {
				if time.Now().UTC().After(*we.ExecutionControl.Deadline) {
					var message string

					// Zero value of the deadline indicates an intentional cancel vs. a timeout. We treat
					// timeouts as a failure and the pod should be annotated with that error
					if we.ExecutionControl.Deadline.IsZero() {
						message = "terminated"
					} else {
						message = "Step exceeded its deadline"
					}
					log.Info(message)
					util.WriteTeriminateMessage(message)
					log.Infof("Killing main container")
					terminationGracePeriodDuration, _ := we.GetTerminationGracePeriodDuration(ctx)
					err := we.RuntimeExecutor.Kill(ctx, containerNames, terminationGracePeriodDuration)
					if err != nil {
						log.Warnf("Failed to kill main container: %v", err)
					}
					return
				}
			}
			time.Sleep(1 * time.Second)
		}
	}
}

// KillSidecars kills any sidecars to the main container
func (we *WorkflowExecutor) KillSidecars(ctx context.Context) error {
	containerNames, err := we.RuntimeExecutor.ListContainerNames(ctx)
	if err != nil {
		return err
	}
	var sidecarNames []string
	for _, n := range containerNames {
		if n != common.WaitContainerName && !we.Template.IsMainContainerName(n) {
			sidecarNames = append(sidecarNames, n)
		}
	}
	if len(sidecarNames) == 0 {
		return nil // exit early as GetTerminationGracePeriodDuration performs `get pod`
	}
	log.Infof("Killing sidecars %s", strings.Join(sidecarNames, ","))
	terminationGracePeriodDuration, _ := we.GetTerminationGracePeriodDuration(ctx)
	return we.RuntimeExecutor.Kill(ctx, sidecarNames, terminationGracePeriodDuration)
}

func (we *WorkflowExecutor) Init() error {
	if i, ok := we.RuntimeExecutor.(Initializer); ok {
		return i.Init(we.Template)
	}
	return nil
}

// LoadExecutionControl reads the execution control definition from the the Kubernetes downward api annotations volume file
func (we *WorkflowExecutor) LoadExecutionControl() error {
	err := unmarshalAnnotationField(we.PodAnnotationsPath, common.AnnotationKeyExecutionControl, &we.ExecutionControl)
	if err != nil {
		if errors.IsCode(errors.CodeNotFound, err) {
			return nil
		}
		return err
	}
	return nil
}

// LoadTemplate reads the template definition from the the Kubernetes downward api annotations volume file
func LoadTemplate(path string) (*wfv1.Template, error) {
	var tmpl wfv1.Template
	err := unmarshalAnnotationField(path, common.AnnotationKeyTemplate, &tmpl)
	if err != nil {
		return nil, err
	}
	return &tmpl, nil
}

// unmarshalAnnotationField unmarshals the value of an annotation key into the supplied interface
// from the downward api annotation volume file
func unmarshalAnnotationField(filePath string, key string, into interface{}) error {
	// Read the annotation file
	file, err := os.Open(filePath)
	if err != nil {
		log.Errorf("ERROR opening annotation file from %s", filePath)
		return errors.InternalWrapError(err)
	}

	defer func() {
		_ = file.Close()
	}()
	reader := bufio.NewReader(file)

	// Prefix of key property in the annotation file
	prefix := fmt.Sprintf("%s=", key)

	for {
		// Read line-by-line
		var buffer bytes.Buffer
		var l []byte
		var isPrefix bool
		for {
			l, isPrefix, err = reader.ReadLine()
			buffer.Write(l)
			// If we've reached the end of the line, stop reading.
			if !isPrefix {
				break
			}
			// If we're just at the EOF, break
			if err != nil {
				break
			}
		}

		line := buffer.String()

		// Read property
		if strings.HasPrefix(line, prefix) {
			// Trim the prefix
			content := strings.TrimPrefix(line, prefix)

			// This part is a bit tricky in terms of unmarshalling
			// The content in the file will be something like,
			// `"{\"type\":\"container\",\"inputs\":{},\"outputs\":{}}"`
			// which is required to unmarshal twice

			// First unmarshal to a string without escaping characters
			var fieldString string
			err = json.Unmarshal([]byte(content), &fieldString)
			if err != nil {
				log.Errorf("Error unmarshalling annotation into string, %s, %v\n", content, err)
				return errors.InternalWrapError(err)
			}

			// Second unmarshal to a template
			err = json.Unmarshal([]byte(fieldString), into)
			if err != nil {
				log.Errorf("Error unmarshalling annotation into datastructure, %s, %v\n", fieldString, err)
				return errors.InternalWrapError(err)
			}
			return nil
		}

		// The end of the annotation file
		if err == io.EOF {
			break
		}
	}

	if err != io.EOF {
		return errors.InternalWrapError(err)
	}

	// If we reach here, then the key does not exist in the file
	return errors.Errorf(errors.CodeNotFound, "Key %s not found in annotation file: %s", key, filePath)
}<|MERGE_RESOLUTION|>--- conflicted
+++ resolved
@@ -63,17 +63,6 @@
 
 // WorkflowExecutor is program which runs as the init/wait container
 type WorkflowExecutor struct {
-<<<<<<< HEAD
-	PodName             string
-	Template            wfv1.Template
-	IncludeScriptOutput bool
-	ClientSet           kubernetes.Interface
-	RESTClient          rest.Interface
-	Namespace           string
-	PodAnnotationsPath  string
-	ExecutionControl    *common.ExecutionControl
-	RuntimeExecutor     ContainerRuntimeExecutor
-=======
 	PodName            string
 	workflowName       string
 	Template           wfv1.Template
@@ -83,7 +72,6 @@
 	PodAnnotationsPath string
 	ExecutionControl   *common.ExecutionControl
 	RuntimeExecutor    ContainerRuntimeExecutor
->>>>>>> 503bc680
 
 	// memoized configmaps
 	memoizedConfigMaps map[string]string
@@ -91,8 +79,7 @@
 	memoizedSecrets map[string][]byte
 	// list of errors that occurred during execution.
 	// the first of these is used as the overall message of the node
-	errors       []error
-	WorkflowName string
+	errors []error
 }
 
 type Initializer interface {
@@ -127,21 +114,6 @@
 }
 
 // NewExecutor instantiates a new workflow executor
-<<<<<<< HEAD
-func NewExecutor(clientset kubernetes.Interface, restClient rest.Interface, podName, namespace, podAnnotationsPath string, cre ContainerRuntimeExecutor, template wfv1.Template, includeScriptOutput bool) WorkflowExecutor {
-	return WorkflowExecutor{
-		PodName:             podName,
-		ClientSet:           clientset,
-		RESTClient:          restClient,
-		Namespace:           namespace,
-		PodAnnotationsPath:  podAnnotationsPath,
-		RuntimeExecutor:     cre,
-		Template:            template,
-		IncludeScriptOutput: includeScriptOutput,
-		memoizedConfigMaps:  map[string]string{},
-		memoizedSecrets:     map[string][]byte{},
-		errors:              []error{},
-=======
 func NewExecutor(clientset kubernetes.Interface, workflowInterface workflow.Interface, podName, workflowName, namespace, podAnnotationsPath string, cre ContainerRuntimeExecutor, template wfv1.Template) WorkflowExecutor {
 	return WorkflowExecutor{
 		PodName:            podName,
@@ -155,7 +127,6 @@
 		memoizedConfigMaps: map[string]string{},
 		memoizedSecrets:    map[string][]byte{},
 		errors:             []error{},
->>>>>>> 503bc680
 	}
 }
 
@@ -709,7 +680,7 @@
 
 // CaptureScriptResult will add the stdout of a script template as output result
 func (we *WorkflowExecutor) CaptureScriptResult(ctx context.Context) error {
-	if !we.IncludeScriptOutput {
+	if we.ExecutionControl == nil || !we.ExecutionControl.IncludeScriptOutput {
 		log.Infof("No Script output reference in workflow. Capturing script output ignored")
 		return nil
 	}
@@ -789,12 +760,13 @@
 		if err != nil && !errorsutil.IsTransientErr(err) {
 			return false, err
 		}
-		if taskset.Status == nil {
-			taskset.Status = &wfv1.WorkflowTaskSetStatus{}
-		}
-		if taskset.Status.Nodes == nil {
-			taskset.Status.Nodes = map[string]wfv1.NodeResult{}
-		}
+		if taskset.Status.Nodes == nil || len(taskset.Status.Nodes) == 0 {
+			taskset.Status = wfv1.WorkflowTaskSetStatus{
+				Nodes: make(map[string]wfv1.NodeResult),
+			}
+		}
+
+
 		taskset.Status.Nodes[we.nodeID()] = wfv1.NodeResult{Outputs: outputs}
 		_, err = tasksetInterface.UpdateStatus(ctx, taskset, metav1.UpdateOptions{})
 		return !errorsutil.IsTransientErr(err), err
