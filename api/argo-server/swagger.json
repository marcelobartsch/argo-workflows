--- conflicted
+++ resolved
@@ -9,11 +9,7 @@
   "info": {
     "description": "Argo Server",
     "title": "Argo Server",
-<<<<<<< HEAD
     "version": "v2.6.0-rc2"
-=======
-    "version": "latest"
->>>>>>> c4d26466
   },
   "paths": {
     "/api/v1/archived-workflows": {
