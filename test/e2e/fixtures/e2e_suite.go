--- conflicted
+++ resolved
@@ -78,15 +78,9 @@
 
 func (s *E2ESuite) AfterTest(suiteName, testName string) {
 	if s.T().Failed() { // by default, we don't get good logging at test end
-<<<<<<< HEAD
-		println("=== FAIL  " + suiteName + "/" + testName)
-	} else {
-		println("=== PASS  " + suiteName + "/" + testName)
-=======
 		println("=== FAIL: " + suiteName + "/" + testName)
 	} else {
 		println("=== PASS: " + suiteName + "/" + testName)
->>>>>>> eaf25ac3
 	}
 }
 
@@ -120,10 +114,6 @@
 		for {
 			err := resourceInterface.DeleteCollection(ctx, deleteOptions, hasTestLabel)
 			s.CheckError(err)
-<<<<<<< HEAD
-			// TODO - remove and see if works OK after
-=======
->>>>>>> eaf25ac3
 			list, err := resourceInterface.List(ctx, hasTestLabel)
 			s.CheckError(err)
 			if len(list.Items) == 0 {
